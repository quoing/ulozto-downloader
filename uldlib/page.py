--- conflicted
+++ resolved
@@ -56,13 +56,9 @@
         self.target_dir = target_dir
         self.parts = parts
         self.tor = tor
-<<<<<<< HEAD
         self.conn_timeout = conn_timeout
 
-        parsed_url = urlparse(url)
-=======
         parsed_url = urlparse(self.url)
->>>>>>> 13b155ff
         self.pagename = parsed_url.hostname.capitalize()
         self.cli_initialized = False
         self.alreadyDownloaded = 0
